--- conflicted
+++ resolved
@@ -42,13 +42,8 @@
 		AttestationSubnetConfig: SubnetConfig{
 			Enabled:                 false,
 			MaxSubnets:              defaultMaxSubnets,
-<<<<<<< HEAD
-			MismatchDetectionWindow: 2,   // 2 slots for testing
-			MismatchThreshold:       2,   // Lower threshold for testing
-=======
 			MismatchDetectionWindow: 32,
 			MismatchThreshold:       1,
->>>>>>> c840304b
 			MismatchCooldownSeconds: 300, // 5 minutes
 			SubnetHighWaterMark:     5,   // Allow up to 5 additional temporary subnets
 		},
